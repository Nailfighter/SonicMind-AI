--- conflicted
+++ resolved
@@ -1,4 +1,3 @@
-<<<<<<< HEAD
 import React, { useState } from 'react'
 import './assets/main.css'
 import ProfileSelector from './components/ProfileSelector.jsx'
@@ -7,10 +6,7 @@
 import DeviceSettingsPage from './components/DeviceSettingsPage.jsx'
 import LoadingPage from './components/LoadingPage.jsx'
 import LiveSettingPage from './components/LiveSettingPage.jsx'
-=======
-import React from 'react'
-import FluidVisualizer from './components/FluidVisualizer'
->>>>>>> 4f546d2a
+
 
 const App = () => {
   const [selectedProfile, setSelectedProfile] = useState(null)
@@ -118,7 +114,6 @@
   }
 
   return (
-<<<<<<< HEAD
     <div className="w-screen h-screen bg-gradient-to-br from-gray-50 to-gray-100 relative overflow-hidden">
       {/* Grid overlay */}
       <div 
@@ -140,18 +135,6 @@
           onCreateNew={handleCreateNew}
         />
       </div>
-=======
-    <div
-      style={{
-        width: '100vw',
-        height: '100vh',
-        position: 'relative',
-        background: 'black',
-        overflow: 'hidden'
-      }}
-    >
-      <FluidVisualizer />
->>>>>>> 4f546d2a
     </div>
   )
 }
