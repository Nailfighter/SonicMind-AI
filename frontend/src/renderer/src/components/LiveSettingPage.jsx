--- conflicted
+++ resolved
@@ -2,9 +2,6 @@
 import Knob from './Knob'
 import Slider from './Slider'
 
-<<<<<<< HEAD
-const LiveSettingPage = ({ profile, deviceSettings, onBack }) => {
-=======
 const LiveSettingPage = ({ profile, onBack }) => {
   // State for effect knob values
   const [effectValues, setEffectValues] = useState({
@@ -65,7 +62,6 @@
     }
   }, [])
 
->>>>>>> 28adf1e9
   return (
     <>
       <style>{`
@@ -229,37 +225,6 @@
               </div>
             </div>
 
-<<<<<<< HEAD
-          {/* Middle Right - Question Mark Section */}
-          <div className="h-24 bg-white rounded-lg shadow-lg border border-gray-200 flex items-center justify-center">
-            <span className="text-4xl text-gray-400 font-bold">?</span>
-          </div>
-
-          {/* Bottom Right - Device Settings */}
-          <div className="h-32 bg-white rounded-lg shadow-lg border border-gray-200 p-4">
-            <h3 className="text-lg font-bold text-gray-800 mb-2">Device Settings</h3>
-            <div className="w-full h-full space-y-1">
-              {deviceSettings ? (
-                <div className="text-xs text-gray-600 space-y-1">
-                  <div className="flex justify-between">
-                    <span>Audience Camera:</span>
-                    <span className="font-medium">{deviceSettings.AudienceCamera}</span>
-                  </div>
-                  <div className="flex justify-between">
-                    <span>Artist Camera:</span>
-                    <span className="font-medium">{deviceSettings.ArtistCamera}</span>
-                  </div>
-                  <div className="flex justify-between">
-                    <span>Artist Mic:</span>
-                    <span className="font-medium">{deviceSettings.ArtistMicrophone}</span>
-                  </div>
-                </div>
-              ) : (
-                <div className="w-full h-full bg-gray-100 rounded border border-gray-300 flex items-center justify-center">
-                  <span className="text-gray-400 text-sm">No device settings</span>
-                </div>
-              )}
-=======
             {/* Bottom Right - Video Section */}
             <div className="bg-white rounded-lg shadow-lg border border-gray-200 p-4">
               <h3 className="text-lg font-bold text-gray-800 mb-2">Live Camera</h3>
@@ -273,7 +238,6 @@
                   style={{ transform: 'scaleX(-1)' }}
                 />
               </div>
->>>>>>> 28adf1e9
             </div>
           </div>
         </div>
